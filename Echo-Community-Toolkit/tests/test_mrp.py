import base64
import json
from pathlib import Path

import pytest

from src.lsb_encoder_decoder import LSBCodec
from src.lsb_extractor import LSBExtractor
from src.mrp.adapters import png_lsb
from src.mrp.frame import MRPFrame, make_frame, parse_frame
from src.mrp.ecc import parity_hex, xor_parity_bytes

def test_header_roundtrip():
    payload = base64.b64encode(b"seed")
    f = make_frame("R", payload, True)
    h = parse_frame(f)
    assert h.magic == "MRP1"
    assert h.length == len(payload)
    assert h.crc32 and h.crc_ok

def test_parity_hex():
    # XOR parity between two payloads should match manual calculation
    left = b"hello"
    right = b"world"
    expected = xor_parity_bytes(left, right).hex().upper()
    assert parity_hex(left, right) == expected


def _prep_mrp_image(tmp_path: Path):
    codec = LSBCodec()
    cover_path = tmp_path / "cover.png"
    codec.create_cover_image(64, 64).save(cover_path, "PNG")
    stego_path = tmp_path / "stego.png"
    metadata = {"purpose": "mrp", "sequence": 7}
    codec.encode_message(
        cover_path,
        "garden",
        stego_path,
        mode="mrp",
        metadata=metadata,
    )
    return cover_path, stego_path, metadata


def _flip_first_payload_byte(frame_bytes: bytes, channel: str) -> bytes:
    frame, consumed = MRPFrame.parse_from(frame_bytes, expected_channel=channel)
    payload_start = consumed - frame.length
    mutated = bytearray(frame_bytes)
    mutated[payload_start] ^= 0x01
    return bytes(mutated)


def _mutate_b_channel(frame_bytes: bytes) -> bytes:
    frame, _ = MRPFrame.parse_from(frame_bytes, expected_channel="B")
    sidecar = json.loads(frame.payload.decode("utf-8"))
    sidecar["parity"] = "00"
    payload = json.dumps(sidecar, separators=(",", ":"), sort_keys=True).encode("utf-8")
    mutated = bytearray(make_frame("B", payload, True))
    crc_offset = 4 + 1 + 1 + 4  # magic + channel + flags + length
    mutated[crc_offset] ^= 0xFF
    return bytes(mutated)


def test_mrp_parity_recovers_corrupted_r_channel(tmp_path: Path):
    cover_path, stego_path, metadata = _prep_mrp_image(tmp_path)
    frames = png_lsb.extract_frames(str(stego_path), bits_per_channel=1)
    frames["R"] = _flip_first_payload_byte(frames["R"], "R")

    corrupted = tmp_path / "stego_corrupt_r.png"
    png_lsb.embed_frames(str(cover_path), str(corrupted), frames, bits_per_channel=1)

    out = LSBExtractor().extract_from_image(corrupted)
    assert out["mode"] == "MRP"
    assert out["message"] == "garden"
    assert out["metadata"] == metadata

    integrity = out["integrity"]
<<<<<<< HEAD
    assert integrity["status"] in {"recovered_with_parity", "recovered"}
=======
    assert integrity["status"] in {"recovered", "recovered_with_parity"}
>>>>>>> 1ec8bd54
    assert integrity["parity"]["used"] is True
    assert integrity["parity"]["recovered_bytes"] == 1

    channels = integrity["channels"]
    assert channels["R"]["recovered"] is True
    assert channels["R"]["corrected_bytes"] == 1
    assert channels["G"]["recovered"] is False


def test_mrp_parity_recovers_corrupted_g_channel(tmp_path: Path):
    cover_path, stego_path, metadata = _prep_mrp_image(tmp_path)
    frames = png_lsb.extract_frames(str(stego_path), bits_per_channel=1)
    frames["G"] = _flip_first_payload_byte(frames["G"], "G")

    corrupted = tmp_path / "stego_corrupt_g.png"
    png_lsb.embed_frames(str(cover_path), str(corrupted), frames, bits_per_channel=1)

    out = LSBExtractor().extract_from_image(corrupted)
    assert out["mode"] == "MRP"
    assert out["message"] == "garden"
    assert out["metadata"] == metadata

    integrity = out["integrity"]
<<<<<<< HEAD
    assert integrity["status"] in {"recovered_with_parity", "recovered"}
=======
    assert integrity["status"] in {"recovered", "recovered_with_parity"}
>>>>>>> 1ec8bd54
    assert integrity["parity"]["used"] is True
    assert integrity["parity"]["recovered_bytes"] == 1

    channels = integrity["channels"]
    assert channels["G"]["recovered"] is True
    assert channels["G"]["corrected_bytes"] == 1
    assert channels["R"]["recovered"] is False


def test_mrp_parity_cannot_recover_when_multiple_channels_corrupt(tmp_path: Path):
    cover_path, stego_path, _ = _prep_mrp_image(tmp_path)
    frames = png_lsb.extract_frames(str(stego_path), bits_per_channel=1)
    frames["R"] = _flip_first_payload_byte(frames["R"], "R")
    frames["G"] = _flip_first_payload_byte(frames["G"], "G")

    corrupted = tmp_path / "stego_corrupt_rg.png"
    png_lsb.embed_frames(str(cover_path), str(corrupted), frames, bits_per_channel=1)

    out = LSBExtractor().extract_from_image(corrupted)
    assert out["mode"] == "MRP"
    assert "error" in out
    assert "Unrecoverable channel corruption" in out["error"]


def test_mrp_reports_degraded_when_b_channel_corrupted(tmp_path: Path):
    cover_path, stego_path, metadata = _prep_mrp_image(tmp_path)
    frames = png_lsb.extract_frames(str(stego_path), bits_per_channel=1)
    frames["B"] = _mutate_b_channel(frames["B"])

    corrupted = tmp_path / "stego_corrupt_b.png"
    png_lsb.embed_frames(str(cover_path), str(corrupted), frames, bits_per_channel=1)

    out = LSBExtractor().extract_from_image(corrupted)
    assert out["mode"] == "MRP"
    assert out["message"] == "garden"
    assert out["metadata"] == metadata

    integrity = out["integrity"]
    assert integrity["status"] == "degraded"
    assert integrity["parity"]["used"] is False
    assert integrity["parity"]["recovered_bytes"] == 0
    assert integrity["channels"]["B"]["crc_ok"] is False


def test_mrp_integrity_ok_path_marks_parity_unused(tmp_path: Path):
    _, stego_path, metadata = _prep_mrp_image(tmp_path)
    out = LSBExtractor().extract_from_image(stego_path)

    integrity = out["integrity"]
    assert integrity["status"] == "ok"
    assert integrity["parity"]["used"] is False
    assert integrity["parity"]["recovered_bytes"] == 0
    assert out["metadata"] == metadata<|MERGE_RESOLUTION|>--- conflicted
+++ resolved
@@ -75,11 +75,7 @@
     assert out["metadata"] == metadata
 
     integrity = out["integrity"]
-<<<<<<< HEAD
-    assert integrity["status"] in {"recovered_with_parity", "recovered"}
-=======
     assert integrity["status"] in {"recovered", "recovered_with_parity"}
->>>>>>> 1ec8bd54
     assert integrity["parity"]["used"] is True
     assert integrity["parity"]["recovered_bytes"] == 1
 
@@ -103,11 +99,7 @@
     assert out["metadata"] == metadata
 
     integrity = out["integrity"]
-<<<<<<< HEAD
-    assert integrity["status"] in {"recovered_with_parity", "recovered"}
-=======
     assert integrity["status"] in {"recovered", "recovered_with_parity"}
->>>>>>> 1ec8bd54
     assert integrity["parity"]["used"] is True
     assert integrity["parity"]["recovered_bytes"] == 1
 
