from __future__ import annotations

"""Phase-A ECC utilities with XOR parity helpers."""

<<<<<<< HEAD
from typing import Iterable, Union
=======
from typing import Union
>>>>>>> 59498a1a

BytesLike = Union[bytes, bytearray, memoryview]


def _coerce_bytes(value: Union[BytesLike, str, None]) -> bytes:
    if value is None:
        return b""
    if isinstance(value, str):
        return value.encode("utf-8")
    return bytes(value)


def xor_parity_bytes(*payloads: Union[BytesLike, str, None]) -> bytes:
    """Compute XOR parity across the provided payloads.

    Shorter payloads are zero-padded so the parity length matches the longest input.
    """
    buffers = [_coerce_bytes(p) for p in payloads if p]
    if not buffers:
        return b""

    max_len = max(len(buf) for buf in buffers)
    parity = bytearray(max_len)
    for buf in buffers:
        for index, value in enumerate(buf):
            parity[index] ^= value
    return bytes(parity)


def parity_hex(*payloads: Union[BytesLike, str, None]) -> str:
    """Return uppercase hex representation of the XOR parity for payloads."""
    return xor_parity_bytes(*payloads).hex().upper()


def encode_ecc(payload: bytes) -> bytes:
    """Hook for future ECC; Phase-A returns payload unchanged."""
    return payload


def decode_ecc(payload: bytes) -> tuple[bytes, dict]:
    return payload, {"ecc_scheme": "none"}<|MERGE_RESOLUTION|>--- conflicted
+++ resolved
@@ -2,11 +2,7 @@
 
 """Phase-A ECC utilities with XOR parity helpers."""
 
-<<<<<<< HEAD
-from typing import Iterable, Union
-=======
 from typing import Union
->>>>>>> 59498a1a
 
 BytesLike = Union[bytes, bytearray, memoryview]
 
